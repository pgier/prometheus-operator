SHELL=/bin/bash -o pipefail

GO_PKG=github.com/coreos/prometheus-operator
REPO?=quay.io/coreos/prometheus-operator
REPO_PROMETHEUS_CONFIG_RELOADER?=quay.io/coreos/prometheus-config-reloader
TAG?=$(shell git rev-parse --short HEAD)

FIRST_GOPATH:=$(firstword $(subst :, ,$(shell go env GOPATH)))
PO_CRDGEN_BINARY:=$(FIRST_GOPATH)/bin/po-crdgen
OPENAPI_GEN_BINARY:=$(FIRST_GOPATH)/bin/openapi-gen
GOJSONTOYAML_BINARY:=$(FIRST_GOPATH)/bin/gojsontoyaml
JB_BINARY:=$(FIRST_GOPATH)/bin/jb
PO_DOCGEN_BINARY:=$(FIRST_GOPATH)/bin/po-docgen
EMBEDMD_BINARY:=$(FIRST_GOPATH)/bin/embedmd

TYPES_V1_TARGET:=pkg/apis/monitoring/v1/types.go

K8S_GEN_VERSION:=release-1.11
K8S_GEN_BINARIES:=deepcopy-gen informer-gen lister-gen client-gen
K8S_GEN_ARGS:=--go-header-file $(FIRST_GOPATH)/src/$(GO_PKG)/.header --v=1 --logtostderr

K8S_GEN_DEPS:=.header
K8S_GEN_DEPS+=$(TYPES_V1_TARGET)
K8S_GEN_DEPS+=$(foreach bin,$(K8S_GEN_BINARIES),$(FIRST_GOPATH)/bin/$(bin))
K8S_GEN_DEPS+=$(OPENAPI_GEN_BINARY)

GOLANG_FILES:=$(shell find . -name \*.go -print)
pkgs = $(shell go list ./... | grep -v /vendor/ | grep -v /test/)

.PHONY: all
all: format generate build test

.PHONY: clean
clean:
	# Remove all files and directories ignored by git.
	git clean -Xfd .

############
# Building #
############

.PHONY: build
build: operator prometheus-config-reloader k8s-gen

<<<<<<< HEAD
operator:
	GOOS=linux GOARCH=amd64 CGO_ENABLED=0 go build \
	-ldflags "-X github.com/coreos/prometheus-operator/pkg/version.Version=$(shell cat VERSION)" \
=======
.PHONY: operator
operator: $(GOLANG_FILES)
	GOOS=linux CGO_ENABLED=0 go build \
	-ldflags "-X $(GO_PKG)/pkg/version.Version=$(shell cat VERSION)" \
>>>>>>> d37bc833
	-o $@ cmd/operator/main.go

.PHONY: prometheus-config-reloader
prometheus-config-reloader:
	GOOS=linux CGO_ENABLED=0 go build \
	-ldflags "-X $(GO_PKG)/pkg/version.Version=$(shell cat VERSION)" \
	-o $@ cmd/$@/main.go

DEEPCOPY_TARGET := pkg/apis/monitoring/v1/zz_generated.deepcopy.go
$(DEEPCOPY_TARGET): $(K8S_GEN_DEPS)
	$(DEEPCOPY_GEN_BINARY) \
	$(K8S_GEN_ARGS) \
	--input-dirs    "$(GO_PKG)/pkg/apis/monitoring/v1" \
	--bounding-dirs "$(GO_PKG)/pkg/apis/monitoring" \
	--output-file-base zz_generated.deepcopy

CLIENT_TARGET := pkg/client/versioned/clientset.go
$(CLIENT_TARGET): $(K8S_GEN_DEPS)
	$(CLIENT_GEN_BINARY) \
	$(K8S_GEN_ARGS) \
	--input-base     "" \
	--clientset-name "versioned" \
	--input	         "$(GO_PKG)/pkg/apis/monitoring/v1" \
	--output-package "$(GO_PKG)/pkg/client"

LISTER_TARGET := pkg/client/listers/monitoring/v1/prometheus.go
$(LISTER_TARGET): $(K8S_GEN_DEPS)
	$(LISTER_GEN_BINARY) \
	$(K8S_GEN_ARGS) \
	--input-dirs     "$(GO_PKG)/pkg/apis/monitoring/v1" \
	--output-package "$(GO_PKG)/pkg/client/listers"

INFORMER_TARGET := pkg/client/informers/externalversions/monitoring/v1/prometheus.go
$(INFORMER_TARGET): $(K8S_GEN_DEPS) $(LISTER_TARGET) $(CLIENT_TARGET)
	$(INFORMER_GEN_BINARY) \
	$(K8S_GEN_ARGS) \
	--versioned-clientset-package "$(GO_PKG)/pkg/client/versioned" \
	--listers-package "$(GO_PKG)/pkg/client/listers" \
	--input-dirs      "$(GO_PKG)/pkg/apis/monitoring/v1" \
	--output-package  "$(GO_PKG)/pkg/client/informers"

OPENAPI_TARGET := pkg/apis/monitoring/v1/openapi_generated.go
$(OPENAPI_TARGET): $(K8S_GEN_DEPS)
	$(OPENAPI_GEN_BINARY) \
	$(K8S_GEN_ARGS) \
	-i $(GO_PKG)/pkg/apis/monitoring/v1,k8s.io/apimachinery/pkg/apis/meta/v1,k8s.io/api/core/v1 \
	-p $(GO_PKG)/pkg/apis/monitoring/v1

.PHONY: k8s-gen
k8s-gen: \
 $(DEEPCOPY_TARGET) \
 $(CLIENT_TARGET) \
 $(LISTER_TARGET) \
 $(INFORMER_TARGET) \
 $(OPENAPI_TARGET)

.PHONY: image
image: hack/operator-image hack/prometheus-config-reloader-image

hack/operator-image: Dockerfile operator
# Create empty target file, for the sole purpose of recording when this target
# was last executed via the last-modification timestamp on the file. See
# https://www.gnu.org/software/make/manual/make.html#Empty-Targets
	docker build -t $(REPO):$(TAG) .
	touch $@

hack/prometheus-config-reloader-image: Dockerfile.config-reloader prometheus-config-reloader
# Create empty target file, for the sole purpose of recording when this target
# was last executed via the last-modification timestamp on the file. See
# https://www.gnu.org/software/make/manual/make.html#Empty-Targets
	docker build -t $(REPO_PROMETHEUS_CONFIG_RELOADER):$(TAG) -f Dockerfile.config-reloader .
	touch $@


##############
# Generating #
##############

.PHONY: generate
generate: $(DEEPCOPY_TARGET) $(OPENAPI_TARGET) $(shell find jsonnet/prometheus-operator/*-crd.libsonnet -type f) bundle.yaml kube-prometheus $(shell find Documentation -type f)

.PHONY: generate-in-docker
generate-in-docker: hack/jsonnet-docker-image
	hack/generate-in-docker.sh $(MFLAGS) # MFLAGS are the parent make call's flags

.PHONY: kube-prometheus
kube-prometheus:
	cd contrib/kube-prometheus && $(MAKE) $(MFLAGS) generate

example/prometheus-operator-crd/**.crd.yaml: $(OPENAPI_TARGET) $(PO_CRDGEN_BINARY)
	po-crdgen prometheus > example/prometheus-operator-crd/prometheus.crd.yaml
	po-crdgen alertmanager > example/prometheus-operator-crd/alertmanager.crd.yaml
	po-crdgen servicemonitor > example/prometheus-operator-crd/servicemonitor.crd.yaml
	po-crdgen prometheusrule > example/prometheus-operator-crd/prometheusrule.crd.yaml

jsonnet/prometheus-operator/**-crd.libsonnet: $(shell find example/prometheus-operator-crd/*.crd.yaml -type f) $(GOJSONTOYAML_BINARY)
	cat example/prometheus-operator-crd/alertmanager.crd.yaml   | gojsontoyaml -yamltojson > jsonnet/prometheus-operator/alertmanager-crd.libsonnet
	cat example/prometheus-operator-crd/prometheus.crd.yaml     | gojsontoyaml -yamltojson > jsonnet/prometheus-operator/prometheus-crd.libsonnet
	cat example/prometheus-operator-crd/servicemonitor.crd.yaml | gojsontoyaml -yamltojson > jsonnet/prometheus-operator/servicemonitor-crd.libsonnet
	cat example/prometheus-operator-crd/prometheusrule.crd.yaml | gojsontoyaml -yamltojson > jsonnet/prometheus-operator/prometheusrule-crd.libsonnet

bundle.yaml: $(shell find example/rbac/prometheus-operator/*.yaml -type f)
	hack/generate-bundle.sh

hack/generate/vendor: $(JB_BINARY) $(shell find jsonnet/prometheus-operator -type f)
	cd hack/generate; $(JB_BINARY) install;

example/non-rbac/prometheus-operator.yaml: hack/generate/vendor hack/generate/prometheus-operator-non-rbac.jsonnet $(shell find jsonnet -type f)
	hack/generate/build-non-rbac-prometheus-operator.sh

RBAC_MANIFESTS = example/rbac/prometheus-operator/prometheus-operator-cluster-role.yaml example/rbac/prometheus-operator/prometheus-operator-cluster-role-binding.yaml example/rbac/prometheus-operator/prometheus-operator-service-account.yaml example/rbac/prometheus-operator/prometheus-operator-deployment.yaml
$(RBAC_MANIFESTS): hack/generate/vendor hack/generate/prometheus-operator-rbac.jsonnet $(shell find jsonnet -type f)
	hack/generate/build-rbac-prometheus-operator.sh

jsonnet/prometheus-operator/prometheus-operator.libsonnet: VERSION
	sed -i                                                            \
		"s/prometheusOperator: 'v.*',/prometheusOperator: 'v$(shell cat VERSION)',/" \
		jsonnet/prometheus-operator/prometheus-operator.libsonnet;

FULLY_GENERATED_DOCS = Documentation/api.md Documentation/compatibility.md
TO_BE_EXTENDED_DOCS = $(filter-out $(FULLY_GENERATED_DOCS), $(wildcard Documentation/*.md))

Documentation/api.md: $(PO_DOCGEN_BINARY) $(TYPES_V1_TARGET)
	$(PO_DOCGEN_BINARY) api $(TYPES_V1_TARGET) > $@

Documentation/compatibility.md: $(PO_DOCGEN_BINARY) pkg/prometheus/statefulset.go
	$(PO_DOCGEN_BINARY) compatibility > $@

$(TO_BE_EXTENDED_DOCS): $(EMBEDMD_BINARY) $(shell find example) kube-prometheus
	$(EMBEDMD_BINARY) -w `find Documentation -name "*.md" | grep -v vendor`


##############
# Formatting #
##############

.PHONY: format
format: go-fmt check-license shellcheck

.PHONY: go-fmt
go-fmt:
	go fmt $(pkgs)

.PHONY: check-license
check-license:
	./scripts/check_license.sh

.PHONY: shellcheck
shellcheck:
	docker run -v "${PWD}:/mnt" koalaman/shellcheck:stable $(shell find . -type f -name "*.sh" -not -path "*vendor*")


###########
# Testing #
###########

.PHONY: test
test: test-unit test-e2e

.PHONY: test-unit
test-unit:
	@go test -race $(TEST_RUN_ARGS) -short $(pkgs)

.PHONY: test-e2e
test-e2e: KUBECONFIG?=$(HOME)/.kube/config
test-e2e:
	go test -timeout 55m -v ./test/e2e/ $(TEST_RUN_ARGS) --kubeconfig=$(KUBECONFIG) --operator-image=$(REPO):$(TAG)

.PHONY: test-e2e-helm
test-e2e-helm:
	./helm/hack/e2e-test.sh
	# package the chart and verify if they have the version bumped
	helm/hack/helm-package.sh "alertmanager grafana prometheus prometheus-operator exporter-kube-dns exporter-kube-scheduler exporter-kubelets exporter-node exporter-kube-controller-manager exporter-kube-etcd exporter-kube-state exporter-kubernetes exporter-coredns"
	helm/hack/sync-repo.sh false


########
# Misc #
########

hack/jsonnet-docker-image: scripts/jsonnet/Dockerfile
	docker build -f scripts/jsonnet/Dockerfile -t po-jsonnet .
	touch $@

.PHONY: helm-sync-s3
helm-sync-s3:
	helm/hack/helm-package.sh "alertmanager grafana prometheus prometheus-operator exporter-kube-dns exporter-kube-scheduler exporter-kubelets exporter-node exporter-kube-controller-manager exporter-kube-etcd exporter-kube-state exporter-kubernetes exporter-coredns"
	helm/hack/sync-repo.sh true
	helm/hack/helm-package.sh kube-prometheus
	helm/hack/sync-repo.sh true

############
# Binaries #
############

# generate k8s generator variable and target,
# i.e. if $(1)=informer-gen:
#
# INFORMER_GEN_BINARY=/home/user/go/bin/informer-gen
#
# /home/user/go/bin/informer-gen:
#	go get -u -d k8s.io/code-generator/cmd/informer-gen
#	cd /home/user/go/src/k8s.io/code-generator; git checkout release-1.11
#	go install k8s.io/code-generator/cmd/informer-gen
#
define _K8S_GEN_VAR_TARGET_
$(shell echo $(1) | tr '[:lower:]' '[:upper:]' | tr '-' '_')_BINARY:=$(FIRST_GOPATH)/bin/$(1)

$(FIRST_GOPATH)/bin/$(1):
	go get -u -d k8s.io/code-generator/cmd/$(1)
	cd $(FIRST_GOPATH)/src/k8s.io/code-generator; git checkout $(K8S_GEN_VERSION)
	go install k8s.io/code-generator/cmd/$(1)

endef

$(OPENAPI_GEN_BINARY):
	go get -u -d k8s.io/kube-openapi/cmd/openapi-gen
	go install k8s.io/kube-openapi/cmd/openapi-gen

$(foreach binary,$(K8S_GEN_BINARIES),$(eval $(call _K8S_GEN_VAR_TARGET_,$(binary))))

$(EMBEDMD_BINARY):
	@go get github.com/campoy/embedmd

$(JB_BINARY):
	go get -u github.com/jsonnet-bundler/jsonnet-bundler/cmd/jb

$(PO_CRDGEN_BINARY): cmd/po-crdgen/main.go $(OPENAPI_TARGET)
	go install $(GO_PKG)/cmd/po-crdgen

$(PO_DOCGEN_BINARY): $(shell find cmd/po-docgen -type f) $(TYPES_V1_TARGET)
	go install $(GO_PKG)/cmd/po-docgen

$(GOJSONTOYAML_BINARY):
	go get -u github.com/brancz/gojsontoyaml<|MERGE_RESOLUTION|>--- conflicted
+++ resolved
@@ -42,16 +42,10 @@
 .PHONY: build
 build: operator prometheus-config-reloader k8s-gen
 
-<<<<<<< HEAD
-operator:
-	GOOS=linux GOARCH=amd64 CGO_ENABLED=0 go build \
-	-ldflags "-X github.com/coreos/prometheus-operator/pkg/version.Version=$(shell cat VERSION)" \
-=======
 .PHONY: operator
 operator: $(GOLANG_FILES)
 	GOOS=linux CGO_ENABLED=0 go build \
 	-ldflags "-X $(GO_PKG)/pkg/version.Version=$(shell cat VERSION)" \
->>>>>>> d37bc833
 	-o $@ cmd/operator/main.go
 
 .PHONY: prometheus-config-reloader
