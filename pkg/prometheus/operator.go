// Copyright 2016 The prometheus-operator Authors
//
// Licensed under the Apache License, Version 2.0 (the "License");
// you may not use this file except in compliance with the License.
// You may obtain a copy of the License at
//
//     http://www.apache.org/licenses/LICENSE-2.0
//
// Unless required by applicable law or agreed to in writing, software
// distributed under the License is distributed on an "AS IS" BASIS,
// WITHOUT WARRANTIES OR CONDITIONS OF ANY KIND, either express or implied.
// See the License for the specific language governing permissions and
// limitations under the License.

package prometheus

import (
	"bytes"
	"fmt"
	"reflect"
	"strings"
	"time"

	"github.com/coreos/prometheus-operator/pkg/client/monitoring"
	monitoringv1 "github.com/coreos/prometheus-operator/pkg/client/monitoring/v1"
	"github.com/coreos/prometheus-operator/pkg/k8sutil"
	"github.com/coreos/prometheus-operator/pkg/listwatch"

	"github.com/go-kit/kit/log"
	"github.com/go-kit/kit/log/level"
	"github.com/mitchellh/hashstructure"
	"github.com/pkg/errors"
	"github.com/prometheus/client_golang/prometheus"
	appsv1 "k8s.io/api/apps/v1beta2"
	"k8s.io/api/core/v1"
	extensionsobj "k8s.io/apiextensions-apiserver/pkg/apis/apiextensions/v1beta1"
	apiextensionsclient "k8s.io/apiextensions-apiserver/pkg/client/clientset/clientset"
	apierrors "k8s.io/apimachinery/pkg/api/errors"
	"k8s.io/apimachinery/pkg/api/meta"
	metav1 "k8s.io/apimachinery/pkg/apis/meta/v1"
	"k8s.io/apimachinery/pkg/fields"
	"k8s.io/apimachinery/pkg/labels"
	"k8s.io/apimachinery/pkg/runtime"
	utilruntime "k8s.io/apimachinery/pkg/util/runtime"
	"k8s.io/client-go/kubernetes"
	"k8s.io/client-go/rest"
	"k8s.io/client-go/tools/cache"
	"k8s.io/client-go/util/workqueue"
)

const (
	resyncPeriod = 5 * time.Minute
)

// Operator manages lify cycle of Prometheus deployments and
// monitoring configurations.
type Operator struct {
	kclient   kubernetes.Interface
	mclient   monitoring.Interface
	crdclient apiextensionsclient.Interface
	logger    log.Logger

	promInf cache.SharedIndexInformer
	smonInf cache.SharedIndexInformer
	ruleInf cache.SharedIndexInformer
	cmapInf cache.SharedIndexInformer
	secrInf cache.SharedIndexInformer
	ssetInf cache.SharedIndexInformer
	nsInf   cache.SharedIndexInformer

	queue workqueue.RateLimitingInterface

	statefulsetErrors prometheus.Counter

<<<<<<< HEAD
	// triggerByCounterVec is a set of counters keeping track of the amount of
	// times Prometheus Operator was triggered to reconcile its created objects. It
	// is split in the dimensions of Kubernetes objects and corresponding actions
	// (add, delete, update).
	triggerByCounterVec     *prometheus.CounterVec
	nodeAddressLookupErrors prometheus.Counter
=======
	// triggerByCounterVec is a set of counters keeping track of the amount
	// of times Prometheus Operator was triggered to reconcile its created
	// objects. It is split in the dimensions of Kubernetes objects and
	// corresponding actions (add, delete, update).
	triggerByCounterVec *prometheus.CounterVec
>>>>>>> 90d60935

	host                   string
	kubeletObjectName      string
	kubeletObjectNamespace string
	kubeletSyncEnabled     bool
	config                 Config

	configGenerator *configGenerator
}

type Labels struct {
	LabelsString string
	LabelsMap    map[string]string
}

// Implement the flag.Value interface
func (labels *Labels) String() string {
	return labels.LabelsString
}

// Merge labels create a new map with labels merged.
func (labels *Labels) Merge(otherLabels map[string]string) map[string]string {
	mergedLabels := map[string]string{}

	for key, value := range otherLabels {
		mergedLabels[key] = value
	}

	for key, value := range labels.LabelsMap {
		mergedLabels[key] = value
	}
	return mergedLabels
}

// Set implements the flag.Set interface.
func (labels *Labels) Set(value string) error {
	m := map[string]string{}
	if value != "" {
		splited := strings.Split(value, ",")
		for _, pair := range splited {
			sp := strings.Split(pair, "=")
			m[sp[0]] = sp[1]
		}
	}
	(*labels).LabelsMap = m
	(*labels).LabelsString = value
	return nil
}

// Config defines configuration parameters for the Operator.
type Config struct {
	Host                         string
	KubeletObject                string
	TLSInsecure                  bool
	TLSConfig                    rest.TLSClientConfig
	ConfigReloaderImage          string
	PrometheusConfigReloader     string
	AlertmanagerDefaultBaseImage string
	PrometheusDefaultBaseImage   string
	ThanosDefaultBaseImage       string
	Namespaces                   []string
	Labels                       Labels
	CrdGroup                     string
	CrdKinds                     monitoringv1.CrdKinds
	EnableValidation             bool
	DisableAutoUserGroup         bool
	LocalHost                    string
	LogLevel                     string
	LogFormat                    string
	ManageCRDs                   bool
}

type BasicAuthCredentials struct {
	username string
	password string
}

// New creates a new controller.
func New(conf Config, logger log.Logger) (*Operator, error) {
	cfg, err := k8sutil.NewClusterConfig(conf.Host, conf.TLSInsecure, &conf.TLSConfig)
	if err != nil {
		return nil, err
	}
	client, err := kubernetes.NewForConfig(cfg)
	if err != nil {
		return nil, err
	}

	mclient, err := monitoring.NewForConfig(&conf.CrdKinds, conf.CrdGroup, cfg)
	if err != nil {
		return nil, err
	}

	crdclient, err := apiextensionsclient.NewForConfig(cfg)
	if err != nil {
		return nil, errors.Wrap(err, "instantiating apiextensions client failed")
	}

	kubeletObjectName := ""
	kubeletObjectNamespace := ""
	kubeletSyncEnabled := false

	if conf.KubeletObject != "" {
		parts := strings.Split(conf.KubeletObject, "/")
		if len(parts) != 2 {
			return nil, fmt.Errorf("malformatted kubelet object string, must be in format \"namespace/name\"")
		}
		kubeletObjectNamespace = parts[0]
		kubeletObjectName = parts[1]
		kubeletSyncEnabled = true
	}

	c := &Operator{
		kclient:                client,
		mclient:                mclient,
		crdclient:              crdclient,
		logger:                 logger,
		queue:                  workqueue.NewNamedRateLimitingQueue(workqueue.DefaultControllerRateLimiter(), "prometheus"),
		host:                   cfg.Host,
		kubeletObjectName:      kubeletObjectName,
		kubeletObjectNamespace: kubeletObjectNamespace,
		kubeletSyncEnabled:     kubeletSyncEnabled,
		config:                 conf,
		configGenerator:        NewConfigGenerator(logger),
	}

	c.promInf = cache.NewSharedIndexInformer(
		listwatch.MultiNamespaceListerWatcher(c.config.Namespaces, func(namespace string) cache.ListerWatcher {
			return &cache.ListWatch{
				ListFunc:  mclient.MonitoringV1().Prometheuses(namespace).List,
				WatchFunc: mclient.MonitoringV1().Prometheuses(namespace).Watch,
			}
		}),
		&monitoringv1.Prometheus{}, resyncPeriod, cache.Indexers{cache.NamespaceIndex: cache.MetaNamespaceIndexFunc},
	)

	c.smonInf = cache.NewSharedIndexInformer(
		listwatch.MultiNamespaceListerWatcher(c.config.Namespaces, func(namespace string) cache.ListerWatcher {
			return &cache.ListWatch{
				ListFunc:  mclient.MonitoringV1().ServiceMonitors(namespace).List,
				WatchFunc: mclient.MonitoringV1().ServiceMonitors(namespace).Watch,
			}
		}),
		&monitoringv1.ServiceMonitor{}, resyncPeriod, cache.Indexers{cache.NamespaceIndex: cache.MetaNamespaceIndexFunc},
	)

	c.ruleInf = cache.NewSharedIndexInformer(
		listwatch.MultiNamespaceListerWatcher(c.config.Namespaces, func(namespace string) cache.ListerWatcher {
			return &cache.ListWatch{
				ListFunc:  mclient.MonitoringV1().PrometheusRules(namespace).List,
				WatchFunc: mclient.MonitoringV1().PrometheusRules(namespace).Watch,
			}
		}),
		&monitoringv1.PrometheusRule{}, resyncPeriod, cache.Indexers{cache.NamespaceIndex: cache.MetaNamespaceIndexFunc},
	)

	c.cmapInf = cache.NewSharedIndexInformer(
		listwatch.MultiNamespaceListerWatcher(c.config.Namespaces, func(namespace string) cache.ListerWatcher {
			return cache.NewListWatchFromClient(c.kclient.Core().RESTClient(), "configmaps", namespace, fields.Everything())
		}),
		&v1.ConfigMap{}, resyncPeriod, cache.Indexers{cache.NamespaceIndex: cache.MetaNamespaceIndexFunc},
	)

	c.secrInf = cache.NewSharedIndexInformer(
		listwatch.MultiNamespaceListerWatcher(c.config.Namespaces, func(namespace string) cache.ListerWatcher {
			return cache.NewListWatchFromClient(c.kclient.Core().RESTClient(), "secrets", namespace, fields.Everything())
		}),
		&v1.Secret{}, resyncPeriod, cache.Indexers{cache.NamespaceIndex: cache.MetaNamespaceIndexFunc},
	)

	c.ssetInf = cache.NewSharedIndexInformer(
		listwatch.MultiNamespaceListerWatcher(c.config.Namespaces, func(namespace string) cache.ListerWatcher {
			return cache.NewListWatchFromClient(c.kclient.AppsV1beta2().RESTClient(), "statefulsets", namespace, fields.Everything())
		}),
		&appsv1.StatefulSet{}, resyncPeriod, cache.Indexers{cache.NamespaceIndex: cache.MetaNamespaceIndexFunc},
	)

	// nsResyncPeriod is used to control how often the namespace informer
	// should resync. If the unprivileged ListerWatcher is used, then the
	// informer must resync more often because it cannot watch for
	// namespace changes.
	nsResyncPeriod := 15 * time.Second
	// If the only namespace is v1.NamespaceAll, then the client must be
	// privileged and a regular cache.ListWatch will be used. In this case
	// watching works and we do not need to resync so frequently.
	if listwatch.IsAllNamespaces(c.config.Namespaces) {
		nsResyncPeriod = resyncPeriod
	}
	c.nsInf = cache.NewSharedIndexInformer(
		listwatch.NewUnprivilegedNamespaceListWatchFromClient(c.kclient.Core().RESTClient(), c.config.Namespaces, fields.Everything()),
		&v1.Namespace{}, nsResyncPeriod, cache.Indexers{},
	)

	return c, nil
}

// RegisterMetrics registers Prometheus metrics on the given Prometheus
// registerer.
func (c *Operator) RegisterMetrics(r prometheus.Registerer) {
	c.statefulsetErrors = prometheus.NewCounter(prometheus.CounterOpts{
		Name: "prometheus_operator_prometheus_reconcile_errors_total",
		Help: "Number of errors that occurred while reconciling the alertmanager statefulset",
	})

	c.triggerByCounterVec = prometheus.NewCounterVec(prometheus.CounterOpts{
		Name: "prometheus_operator_triggered_total",
		Help: "Number of times a Kubernetes object add, delete or update event" +
			" triggered Prometheus Operator to reconcile an object",
	},
		[]string{"triggered_by", "action"},
	)
	c.nodeAddressLookupErrors = prometheus.NewCounter(prometheus.CounterOpts{
		Name: "prometheus_operator_node_address_lookup_errors_total",
		Help: "Number of times a node IP address could not be determined",
	})

	r.MustRegister(
		c.statefulsetErrors,
		c.triggerByCounterVec,
		c.nodeAddressLookupErrors,
		NewPrometheusCollector(c.promInf.GetStore()),
	)
}

// waitForCacheSync waits for the informers' caches to be synced.
func (c *Operator) waitForCacheSync(stopc <-chan struct{}) error {
	ok := true
	informers := []struct {
		name     string
		informer cache.SharedIndexInformer
	}{
		{"Prometheus", c.promInf},
		{"ServiceMonitor", c.smonInf},
		{"PrometheusRule", c.ruleInf},
		{"ConfigMap", c.cmapInf},
		{"Secret", c.secrInf},
		{"StatefulSet", c.ssetInf},
		{"Namespace", c.nsInf},
	}
	for _, inf := range informers {
		if !cache.WaitForCacheSync(stopc, inf.informer.HasSynced) {
			level.Error(c.logger).Log("msg", fmt.Sprintf("failed to sync %s cache", inf.name))
			ok = false
		} else {
			level.Debug(c.logger).Log("msg", fmt.Sprintf("successfully synced %s cache", inf.name))
		}
	}
	if !ok {
		return errors.New("failed to sync caches")
	}
	level.Info(c.logger).Log("msg", "successfully synced all caches")
	return nil
}

// addHandlers adds the eventhandlers to the informers.
func (c *Operator) addHandlers() {
	c.promInf.AddEventHandler(cache.ResourceEventHandlerFuncs{
		AddFunc:    c.handlePrometheusAdd,
		DeleteFunc: c.handlePrometheusDelete,
		UpdateFunc: c.handlePrometheusUpdate,
	})
	c.smonInf.AddEventHandler(cache.ResourceEventHandlerFuncs{
		AddFunc:    c.handleSmonAdd,
		DeleteFunc: c.handleSmonDelete,
		UpdateFunc: c.handleSmonUpdate,
	})
	c.ruleInf.AddEventHandler(cache.ResourceEventHandlerFuncs{
		AddFunc:    c.handleRuleAdd,
		DeleteFunc: c.handleRuleDelete,
		UpdateFunc: c.handleRuleUpdate,
	})
	c.cmapInf.AddEventHandler(cache.ResourceEventHandlerFuncs{
		AddFunc:    c.handleConfigMapAdd,
		DeleteFunc: c.handleConfigMapDelete,
		UpdateFunc: c.handleConfigMapUpdate,
	})
	c.secrInf.AddEventHandler(cache.ResourceEventHandlerFuncs{
		AddFunc:    c.handleSecretAdd,
		DeleteFunc: c.handleSecretDelete,
		UpdateFunc: c.handleSecretUpdate,
	})
	c.ssetInf.AddEventHandler(cache.ResourceEventHandlerFuncs{
		AddFunc:    c.handleStatefulSetAdd,
		DeleteFunc: c.handleStatefulSetDelete,
		UpdateFunc: c.handleStatefulSetUpdate,
	})
}

// Run the controller.
func (c *Operator) Run(stopc <-chan struct{}) error {
	defer c.queue.ShutDown()

	errChan := make(chan error)
	go func() {
		v, err := c.kclient.Discovery().ServerVersion()
		if err != nil {
			errChan <- errors.Wrap(err, "communicating with server failed")
			return
		}
		level.Info(c.logger).Log("msg", "connection established", "cluster-version", v)

		if c.config.ManageCRDs {
			if err := c.createCRDs(); err != nil {
				errChan <- errors.Wrap(err, "creating CRDs failed")
				return
			}
		}
		errChan <- nil
	}()

	select {
	case err := <-errChan:
		if err != nil {
			return err
		}
		level.Info(c.logger).Log("msg", "CRD API endpoints ready")
	case <-stopc:
		return nil
	}

	go c.worker()

	go c.promInf.Run(stopc)
	go c.smonInf.Run(stopc)
	go c.ruleInf.Run(stopc)
	go c.cmapInf.Run(stopc)
	go c.secrInf.Run(stopc)
	go c.ssetInf.Run(stopc)
	go c.nsInf.Run(stopc)
	if err := c.waitForCacheSync(stopc); err != nil {
		return err
	}
	c.addHandlers()

	if c.kubeletSyncEnabled {
		go c.reconcileNodeEndpoints(stopc)
	}

	<-stopc
	return nil
}

func (c *Operator) keyFunc(obj interface{}) (string, bool) {
	k, err := cache.DeletionHandlingMetaNamespaceKeyFunc(obj)
	if err != nil {
		level.Error(c.logger).Log("msg", "creating key failed", "err", err)
		return k, false
	}
	return k, true
}

func (c *Operator) handlePrometheusAdd(obj interface{}) {
	key, ok := c.keyFunc(obj)
	if !ok {
		return
	}

	level.Debug(c.logger).Log("msg", "Prometheus added", "key", key)
	c.triggerByCounterVec.WithLabelValues(monitoringv1.PrometheusesKind, "add").Inc()
	c.enqueue(key)
}

func (c *Operator) handlePrometheusDelete(obj interface{}) {
	key, ok := c.keyFunc(obj)
	if !ok {
		return
	}

	level.Debug(c.logger).Log("msg", "Prometheus deleted", "key", key)
	c.triggerByCounterVec.WithLabelValues(monitoringv1.PrometheusesKind, "delete").Inc()
	c.enqueue(key)
}

func (c *Operator) handlePrometheusUpdate(old, cur interface{}) {
	if old.(*monitoringv1.Prometheus).ResourceVersion == cur.(*monitoringv1.Prometheus).ResourceVersion {
		return
	}

	key, ok := c.keyFunc(cur)
	if !ok {
		return
	}

	level.Debug(c.logger).Log("msg", "Prometheus updated", "key", key)
	c.triggerByCounterVec.WithLabelValues(monitoringv1.PrometheusesKind, "update").Inc()
	c.enqueue(key)
}

func (c *Operator) reconcileNodeEndpoints(stopc <-chan struct{}) {
	ticker := time.NewTicker(3 * time.Minute)
	defer ticker.Stop()
	for {
		select {
		case <-stopc:
			return
		case <-ticker.C:
			err := c.syncNodeEndpoints()
			if err != nil {
				level.Error(c.logger).Log("msg", "syncing nodes into Endpoints object failed", "err", err)
			}
		}
	}
}

// nodeAddresses returns the provided node's address, based on the priority:
// 1. NodeInternalIP
// 2. NodeExternalIP
//
// Copied from github.com/prometheus/prometheus/discovery/kubernetes/node.go
func nodeAddress(node v1.Node) (string, map[v1.NodeAddressType][]string, error) {
	m := map[v1.NodeAddressType][]string{}
	for _, a := range node.Status.Addresses {
		m[a.Type] = append(m[a.Type], a.Address)
	}

	if addresses, ok := m[v1.NodeInternalIP]; ok {
		return addresses[0], m, nil
	}
	if addresses, ok := m[v1.NodeExternalIP]; ok {
		return addresses[0], m, nil
	}
	return "", m, fmt.Errorf("host address unknown")
}

func getNodeAddresses(nodes *v1.NodeList) ([]v1.EndpointAddress, []error) {
	addresses := make([]v1.EndpointAddress, 0)
	errs := make([]error, 0)

	for _, n := range nodes.Items {
		address, _, err := nodeAddress(n)
		if err != nil {
			errs = append(errs, errors.Wrapf(err, "failed to determine hostname for node (%s)", n.Name))
			continue
		}
		addresses = append(addresses, v1.EndpointAddress{
			IP: address,
			TargetRef: &v1.ObjectReference{
				Kind:       "Node",
				Name:       n.Name,
				UID:        n.UID,
				APIVersion: n.APIVersion,
			},
		})
	}

	return addresses, errs
}

func (c *Operator) syncNodeEndpoints() error {
	eps := &v1.Endpoints{
		ObjectMeta: metav1.ObjectMeta{
			Name: c.kubeletObjectName,
			Labels: c.config.Labels.Merge(map[string]string{
				"k8s-app": "kubelet",
			}),
		},
		Subsets: []v1.EndpointSubset{
			{
				Ports: []v1.EndpointPort{
					{
						Name: "https-metrics",
						Port: 10250,
					},
					{
						Name: "http-metrics",
						Port: 10255,
					},
					{
						Name: "cadvisor",
						Port: 4194,
					},
				},
			},
		},
	}

	nodes, err := c.kclient.CoreV1().Nodes().List(metav1.ListOptions{})
	if err != nil {
		return errors.Wrap(err, "listing nodes failed")
	}

	addresses, errs := getNodeAddresses(nodes)
	if len(errs) > 0 {
		for _, err := range errs {
			level.Warn(c.logger).Log("err", err)
		}
		c.nodeAddressLookupErrors.Add(float64(len(errs)))
	}
	eps.Subsets[0].Addresses = addresses

	svc := &v1.Service{
		ObjectMeta: metav1.ObjectMeta{
			Name: c.kubeletObjectName,
			Labels: c.config.Labels.Merge(map[string]string{
				"k8s-app": "kubelet",
			}),
		},
		Spec: v1.ServiceSpec{
			Type:      v1.ServiceTypeClusterIP,
			ClusterIP: "None",
			Ports: []v1.ServicePort{
				{
					Name: "https-metrics",
					Port: 10250,
				},
			},
		},
	}

	err = k8sutil.CreateOrUpdateService(c.kclient.CoreV1().Services(c.kubeletObjectNamespace), svc)
	if err != nil {
		return errors.Wrap(err, "synchronizing kubelet service object failed")
	}

	err = k8sutil.CreateOrUpdateEndpoints(c.kclient.CoreV1().Endpoints(c.kubeletObjectNamespace), eps)
	if err != nil {
		return errors.Wrap(err, "synchronizing kubelet endpoints object failed")
	}

	return nil
}

// TODO: Don't enque just for the namespace
func (c *Operator) handleSmonAdd(obj interface{}) {
	o, ok := c.getObject(obj)
	if ok {
		level.Debug(c.logger).Log("msg", "ServiceMonitor added")
		c.triggerByCounterVec.WithLabelValues(monitoringv1.ServiceMonitorsKind, "add").Inc()

		c.enqueueForNamespace(o.GetNamespace())
	}
}

// TODO: Don't enque just for the namespace
func (c *Operator) handleSmonUpdate(old, cur interface{}) {
	if old.(*monitoringv1.ServiceMonitor).ResourceVersion == cur.(*monitoringv1.ServiceMonitor).ResourceVersion {
		return
	}

	o, ok := c.getObject(cur)
	if ok {
		level.Debug(c.logger).Log("msg", "ServiceMonitor updated")
		c.triggerByCounterVec.WithLabelValues(monitoringv1.ServiceMonitorsKind, "update").Inc()

		c.enqueueForNamespace(o.GetNamespace())
	}
}

// TODO: Don't enque just for the namespace
func (c *Operator) handleSmonDelete(obj interface{}) {
	o, ok := c.getObject(obj)
	if ok {
		level.Debug(c.logger).Log("msg", "ServiceMonitor delete")
		c.triggerByCounterVec.WithLabelValues(monitoringv1.ServiceMonitorsKind, "delete").Inc()

		c.enqueueForNamespace(o.GetNamespace())
	}
}

// TODO: Don't enque just for the namespace
func (c *Operator) handleRuleAdd(obj interface{}) {
	o, ok := c.getObject(obj)
	if ok {
		level.Debug(c.logger).Log("msg", "PrometheusRule added")
		c.triggerByCounterVec.WithLabelValues(monitoringv1.PrometheusRuleKind, "add").Inc()

		c.enqueueForNamespace(o.GetNamespace())
	}
}

// TODO: Don't enque just for the namespace
func (c *Operator) handleRuleUpdate(old, cur interface{}) {
	if old.(*monitoringv1.PrometheusRule).ResourceVersion == cur.(*monitoringv1.PrometheusRule).ResourceVersion {
		return
	}

	o, ok := c.getObject(cur)
	if ok {
		level.Debug(c.logger).Log("msg", "PrometheusRule updated")
		c.triggerByCounterVec.WithLabelValues(monitoringv1.PrometheusRuleKind, "update").Inc()

		c.enqueueForNamespace(o.GetNamespace())
	}
}

// TODO: Don't enque just for the namespace
func (c *Operator) handleRuleDelete(obj interface{}) {
	o, ok := c.getObject(obj)
	if ok {
		level.Debug(c.logger).Log("msg", "PrometheusRule deleted")
		c.triggerByCounterVec.WithLabelValues(monitoringv1.PrometheusRuleKind, "delete").Inc()

		c.enqueueForNamespace(o.GetNamespace())
	}
}

// TODO: Do we need to enque secrets just for the namespace or in general?
func (c *Operator) handleSecretDelete(obj interface{}) {
	o, ok := c.getObject(obj)
	if ok {
		level.Debug(c.logger).Log("msg", "Secret deleted")
		c.triggerByCounterVec.WithLabelValues("Secret", "delete").Inc()

		c.enqueueForNamespace(o.GetNamespace())
	}
}

func (c *Operator) handleSecretUpdate(old, cur interface{}) {
	if old.(*v1.Secret).ResourceVersion == cur.(*v1.Secret).ResourceVersion {
		return
	}

	o, ok := c.getObject(cur)
	if ok {
		level.Debug(c.logger).Log("msg", "Secret updated")
		c.triggerByCounterVec.WithLabelValues("Secret", "update").Inc()

		c.enqueueForNamespace(o.GetNamespace())
	}
}

func (c *Operator) handleSecretAdd(obj interface{}) {
	o, ok := c.getObject(obj)
	if ok {
		level.Debug(c.logger).Log("msg", "Secret added")
		c.triggerByCounterVec.WithLabelValues("Secret", "add").Inc()

		c.enqueueForNamespace(o.GetNamespace())
	}
}

// TODO: Do we need to enque configmaps just for the namespace or in general?
func (c *Operator) handleConfigMapAdd(obj interface{}) {
	o, ok := c.getObject(obj)
	if ok {
		level.Debug(c.logger).Log("msg", "ConfigMap added")
		c.triggerByCounterVec.WithLabelValues("ConfigMap", "add").Inc()

		c.enqueueForNamespace(o.GetNamespace())
	}
}

func (c *Operator) handleConfigMapDelete(obj interface{}) {
	o, ok := c.getObject(obj)
	if ok {
		level.Debug(c.logger).Log("msg", "ConfigMap deleted")
		c.triggerByCounterVec.WithLabelValues("ConfigMap", "delete").Inc()

		c.enqueueForNamespace(o.GetNamespace())
	}
}

func (c *Operator) handleConfigMapUpdate(old, cur interface{}) {
	if old.(*v1.ConfigMap).ResourceVersion == cur.(*v1.ConfigMap).ResourceVersion {
		return
	}

	o, ok := c.getObject(cur)
	if ok {
		level.Debug(c.logger).Log("msg", "ConfigMap updated")
		c.triggerByCounterVec.WithLabelValues("ConfigMap", "update").Inc()

		c.enqueueForNamespace(o.GetNamespace())
	}
}

func (c *Operator) getObject(obj interface{}) (metav1.Object, bool) {
	ts, ok := obj.(cache.DeletedFinalStateUnknown)
	if ok {
		obj = ts.Obj
	}

	o, err := meta.Accessor(obj)
	if err != nil {
		level.Error(c.logger).Log("msg", "get object failed", "err", err)
		return nil, false
	}
	return o, true
}

// enqueue adds a key to the queue. If obj is a key already it gets added
// directly. Otherwise, the key is extracted via keyFunc.
func (c *Operator) enqueue(obj interface{}) {
	if obj == nil {
		return
	}

	key, ok := obj.(string)
	if !ok {
		key, ok = c.keyFunc(obj)
		if !ok {
			return
		}
	}

	c.queue.Add(key)
}

// enqueueForNamespace enqueues all Prometheus object keys that belong to the
// given namespace or select objects in the given namespace.
func (c *Operator) enqueueForNamespace(nsName string) {
	nsObject, exists, err := c.nsInf.GetStore().GetByKey(nsName)
	if err != nil {
		level.Error(c.logger).Log(
			"msg", "get namespace to enqueue Prometheus instances failed",
			"err", err,
		)
		return
	}
	if !exists {
		level.Error(c.logger).Log(
			"msg", fmt.Sprintf("get namespace to enqueue Prometheus instances failed: namespace %q does not exist", nsName),
			"err", err,
		)
		return
	}
	ns := nsObject.(*v1.Namespace)

	err = cache.ListAll(c.promInf.GetStore(), labels.Everything(), func(obj interface{}) {
		// Check for Prometheus instances in the NS.
		p := obj.(*monitoringv1.Prometheus)
		if p.Namespace == nsName {
			c.enqueue(p)
			return
		}

		// Check for Prometheus instances selecting ServiceMonitors in
		// the NS.
		smNSSelector, err := metav1.LabelSelectorAsSelector(p.Spec.ServiceMonitorNamespaceSelector)
		if err != nil {
			level.Error(c.logger).Log(
				"msg", fmt.Sprintf("failed to convert ServiceMonitorNamespaceSelector of %q to selector", p.Name),
				"err", err,
			)
			return
		}

		if smNSSelector.Matches(labels.Set(ns.Labels)) {
			c.enqueue(p)
			return
		}

		// Check for Prometheus instances selecting PrometheusRules in
		// the NS.
		ruleNSSelector, err := metav1.LabelSelectorAsSelector(p.Spec.RuleNamespaceSelector)
		if err != nil {
			level.Error(c.logger).Log(
				"msg", fmt.Sprintf("failed to convert RuleNamespaceSelector of %q to selector", p.Name),
				"err", err,
			)
			return
		}

		if ruleNSSelector.Matches(labels.Set(ns.Labels)) {
			c.enqueue(p)
			return
		}
	})
	if err != nil {
		level.Error(c.logger).Log(
			"msg", "listing all Prometheus instances from cache failed",
			"err", err,
		)
	}
}

// worker runs a worker thread that just dequeues items, processes them, and
// marks them done. It enforces that the syncHandler is never invoked
// concurrently with the same key.
func (c *Operator) worker() {
	for c.processNextWorkItem() {
	}
}

func (c *Operator) processNextWorkItem() bool {
	key, quit := c.queue.Get()
	if quit {
		return false
	}
	defer c.queue.Done(key)

	err := c.sync(key.(string))
	if err == nil {
		c.queue.Forget(key)
		return true
	}

	c.statefulsetErrors.Inc()
	utilruntime.HandleError(errors.Wrap(err, fmt.Sprintf("Sync %q failed", key)))
	c.queue.AddRateLimited(key)

	return true
}

func (c *Operator) prometheusForStatefulSet(sset interface{}) *monitoringv1.Prometheus {
	key, ok := c.keyFunc(sset)
	if !ok {
		return nil
	}

	promKey := statefulSetKeyToPrometheusKey(key)
	p, exists, err := c.promInf.GetStore().GetByKey(promKey)
	if err != nil {
		level.Error(c.logger).Log("msg", "Prometheus lookup failed", "err", err)
		return nil
	}
	if !exists {
		return nil
	}
	return p.(*monitoringv1.Prometheus)
}

func prometheusNameFromStatefulSetName(name string) string {
	return strings.TrimPrefix(name, "prometheus-")
}

func statefulSetNameFromPrometheusName(name string) string {
	return "prometheus-" + name
}

func statefulSetKeyToPrometheusKey(key string) string {
	keyParts := strings.Split(key, "/")
	return keyParts[0] + "/" + strings.TrimPrefix(keyParts[1], "prometheus-")
}

func prometheusKeyToStatefulSetKey(key string) string {
	keyParts := strings.Split(key, "/")
	return keyParts[0] + "/prometheus-" + keyParts[1]
}

func (c *Operator) handleStatefulSetDelete(obj interface{}) {
	if ps := c.prometheusForStatefulSet(obj); ps != nil {
		level.Debug(c.logger).Log("msg", "StatefulSet delete")
		c.triggerByCounterVec.WithLabelValues("StatefulSet", "delete").Inc()

		c.enqueue(ps)
	}
}

func (c *Operator) handleStatefulSetAdd(obj interface{}) {
	if ps := c.prometheusForStatefulSet(obj); ps != nil {
		level.Debug(c.logger).Log("msg", "StatefulSet added")
		c.triggerByCounterVec.WithLabelValues("StatefulSet", "add").Inc()

		c.enqueue(ps)
	}
}

func (c *Operator) handleStatefulSetUpdate(oldo, curo interface{}) {
	old := oldo.(*appsv1.StatefulSet)
	cur := curo.(*appsv1.StatefulSet)

	level.Debug(c.logger).Log("msg", "update handler", "old", old.ResourceVersion, "cur", cur.ResourceVersion)

	// Periodic resync may resend the StatefulSet without changes
	// in-between. Also breaks loops created by updating the resource
	// ourselves.
	if old.ResourceVersion == cur.ResourceVersion {
		return
	}

	if ps := c.prometheusForStatefulSet(cur); ps != nil {
		level.Debug(c.logger).Log("msg", "StatefulSet updated")
		c.triggerByCounterVec.WithLabelValues("StatefulSet", "update").Inc()

		c.enqueue(ps)
	}
}

func (c *Operator) sync(key string) error {
	obj, exists, err := c.promInf.GetIndexer().GetByKey(key)
	if err != nil {
		return err
	}
	if !exists {
		// Dependent resources are cleaned up by K8s via OwnerReferences
		return nil
	}

	p := obj.(*monitoringv1.Prometheus)
	if p.Spec.Paused {
		return nil
	}

	level.Info(c.logger).Log("msg", "sync prometheus", "key", key)

	ruleConfigMapNames, err := c.createOrUpdateRuleConfigMaps(p)
	if err != nil {
		return err
	}

	// If no service monitor selectors are configured, the user wants to
	// manage configuration themselves.
	if p.Spec.ServiceMonitorSelector != nil {
		// We just always regenerate the configuration to be safe.
		if err := c.createOrUpdateConfigurationSecret(p, ruleConfigMapNames); err != nil {
			return errors.Wrap(err, "creating config failed")
		}
	}

	// Create empty Secret if it doesn't exist. See comment above.
	s, err := makeEmptyConfigurationSecret(p, c.config)
	if err != nil {
		return errors.Wrap(err, "generating empty config secret failed")
	}
	sClient := c.kclient.CoreV1().Secrets(p.Namespace)
	_, err = sClient.Get(s.Name, metav1.GetOptions{})
	if apierrors.IsNotFound(err) {
		if _, err := c.kclient.Core().Secrets(p.Namespace).Create(s); err != nil && !apierrors.IsAlreadyExists(err) {
			return errors.Wrap(err, "creating empty config file failed")
		}
	}
	if !apierrors.IsNotFound(err) && err != nil {
		return err
	}

	// Create governing service if it doesn't exist.
	svcClient := c.kclient.Core().Services(p.Namespace)
	if err := k8sutil.CreateOrUpdateService(svcClient, makeStatefulSetService(p, c.config)); err != nil {
		return errors.Wrap(err, "synchronizing governing service failed")
	}

	ssetClient := c.kclient.AppsV1beta2().StatefulSets(p.Namespace)
	// Ensure we have a StatefulSet running Prometheus deployed.
	obj, exists, err = c.ssetInf.GetIndexer().GetByKey(prometheusKeyToStatefulSetKey(key))
	if err != nil {
		return errors.Wrap(err, "retrieving statefulset failed")
	}

	newSSetInputHash, err := createSSetInputHash(*p, c.config, ruleConfigMapNames)
	if err != nil {
		return err
	}

	if !exists {
		level.Debug(c.logger).Log("msg", "no current Prometheus statefulset found")
		sset, err := makeStatefulSet(*p, "", &c.config, ruleConfigMapNames, newSSetInputHash)
		if err != nil {
			return errors.Wrap(err, "making statefulset failed")
		}

		level.Debug(c.logger).Log("msg", "creating Prometheus statefulset")
		if _, err := ssetClient.Create(sset); err != nil {
			return errors.Wrap(err, "creating statefulset failed")
		}
		return nil
	}

	oldSSetInputHash := obj.(*appsv1.StatefulSet).ObjectMeta.Annotations[sSetInputHashName]
	if newSSetInputHash == oldSSetInputHash {
		level.Debug(c.logger).Log("msg", "new statefulset generation inputs match current, skipping any actions")
		return nil
	}

	sset, err := makeStatefulSet(*p, obj.(*appsv1.StatefulSet).Spec.PodManagementPolicy, &c.config, ruleConfigMapNames, newSSetInputHash)
	if err != nil {
		return errors.Wrap(err, "making statefulset failed")
	}

	level.Debug(c.logger).Log("msg", "updating current Prometheus statefulset")
	if _, err := ssetClient.Update(sset); err != nil {
		return errors.Wrap(err, "updating statefulset failed")
	}

	return nil
}

func createSSetInputHash(p monitoringv1.Prometheus, c Config, ruleConfigMapNames []string) (string, error) {
	hash, err := hashstructure.Hash(struct {
		P monitoringv1.Prometheus
		C Config
		R []string `hash:"set"`
	}{p, c, ruleConfigMapNames},
		nil,
	)
	if err != nil {
		return "", errors.Wrap(
			err,
			"failed to calculate combined hash of Prometheus CRD, config and"+
				" rule ConfigMap names",
		)
	}

	return fmt.Sprintf("%d", hash), nil
}

func ListOptions(name string) metav1.ListOptions {
	return metav1.ListOptions{
		LabelSelector: fields.SelectorFromSet(fields.Set(map[string]string{
			"app":        "prometheus",
			"prometheus": name,
		})).String(),
	}
}

// PrometheusStatus evaluates the current status of a Prometheus deployment with
// respect to its specified resource object. It return the status and a list of
// pods that are not updated.
func PrometheusStatus(kclient kubernetes.Interface, p *monitoringv1.Prometheus) (*monitoringv1.PrometheusStatus, []v1.Pod, error) {
	res := &monitoringv1.PrometheusStatus{Paused: p.Spec.Paused}

	pods, err := kclient.Core().Pods(p.Namespace).List(ListOptions(p.Name))
	if err != nil {
		return nil, nil, errors.Wrap(err, "retrieving pods of failed")
	}
	sset, err := kclient.AppsV1beta2().StatefulSets(p.Namespace).Get(statefulSetNameFromPrometheusName(p.Name), metav1.GetOptions{})
	if err != nil {
		return nil, nil, errors.Wrap(err, "retrieving stateful set failed")
	}

	res.Replicas = int32(len(pods.Items))

	var oldPods []v1.Pod
	for _, pod := range pods.Items {
		ready, err := k8sutil.PodRunningAndReady(pod)
		if err != nil {
			return nil, nil, errors.Wrap(err, "cannot determine pod ready state")
		}
		if ready {
			res.AvailableReplicas++
			// TODO(fabxc): detect other fields of the pod template
			// that are mutable.
			if needsUpdate(&pod, sset.Spec.Template) {
				oldPods = append(oldPods, pod)
			} else {
				res.UpdatedReplicas++
			}
			continue
		}
		res.UnavailableReplicas++
	}

	return res, oldPods, nil
}

// needsUpdate checks whether the given pod conforms with the pod template spec
// for various attributes that are influenced by the Prometheus CRD settings.
func needsUpdate(pod *v1.Pod, tmpl v1.PodTemplateSpec) bool {
	c1 := pod.Spec.Containers[0]
	c2 := tmpl.Spec.Containers[0]

	if c1.Image != c2.Image {
		return true
	}
	if !reflect.DeepEqual(c1.Args, c2.Args) {
		return true
	}

	return false
}

func loadAdditionalScrapeConfigsSecret(additionalScrapeConfigs *v1.SecretKeySelector, s *v1.SecretList) ([]byte, error) {
	if additionalScrapeConfigs != nil {
		for _, secret := range s.Items {
			if secret.Name == additionalScrapeConfigs.Name {
				if c, ok := secret.Data[additionalScrapeConfigs.Key]; ok {
					return c, nil
				}

				return nil, fmt.Errorf("key %v could not be found in Secret %v", additionalScrapeConfigs.Key, additionalScrapeConfigs.Name)
			}
		}
		return nil, fmt.Errorf("secret %v could not be found", additionalScrapeConfigs.Name)
	}
	return nil, nil
}

func loadBasicAuthSecret(basicAuth *monitoringv1.BasicAuth, s *v1.SecretList) (BasicAuthCredentials, error) {
	var username string
	var password string

	for _, secret := range s.Items {

		if secret.Name == basicAuth.Username.Name {

			if u, ok := secret.Data[basicAuth.Username.Key]; ok {
				username = string(u)
			} else {
				return BasicAuthCredentials{}, fmt.Errorf("secret username key %q in secret %q not found", basicAuth.Username.Key, secret.Name)
			}

		}

		if secret.Name == basicAuth.Password.Name {

			if p, ok := secret.Data[basicAuth.Password.Key]; ok {
				password = string(p)
			} else {
				return BasicAuthCredentials{}, fmt.Errorf("secret password key %q in secret %q not found", basicAuth.Password.Key, secret.Name)
			}

		}
		if username != "" && password != "" {
			break
		}
	}

	if username == "" && password == "" {
		return BasicAuthCredentials{}, fmt.Errorf("basic auth username and password secret not found")
	}

	return BasicAuthCredentials{username: username, password: password}, nil

}

func (c *Operator) loadBasicAuthSecrets(
	mons map[string]*monitoringv1.ServiceMonitor,
	remoteReads []monitoringv1.RemoteReadSpec,
	remoteWrites []monitoringv1.RemoteWriteSpec,
	apiserverConfig *monitoringv1.APIServerConfig,
	SecretsInPromNS *v1.SecretList,
) (map[string]BasicAuthCredentials, error) {

	sMonSecretMap := make(map[string]*v1.SecretList)
	for _, mon := range mons {
		smNamespace := mon.Namespace
		if sMonSecretMap[smNamespace] == nil {
			msClient := c.kclient.CoreV1().Secrets(smNamespace)
			listSecrets, err := msClient.List(metav1.ListOptions{})

			if err != nil {
				return nil, errors.Wrapf(err, "failed to retrieve secrets in namespace '%v' for servicemonitor '%v'", smNamespace, mon.Name)
			}
			sMonSecretMap[smNamespace] = listSecrets
		}
	}

	secrets := map[string]BasicAuthCredentials{}
	for _, mon := range mons {
		for i, ep := range mon.Spec.Endpoints {
			if ep.BasicAuth != nil {
				credentials, err := loadBasicAuthSecret(ep.BasicAuth, sMonSecretMap[mon.Namespace])
				if err != nil {
					return nil, fmt.Errorf("could not generate basicAuth for servicemonitor %s. %s", mon.Name, err)
				}
				secrets[fmt.Sprintf("serviceMonitor/%s/%s/%d", mon.Namespace, mon.Name, i)] = credentials
			}
		}
	}

	for i, remote := range remoteReads {
		if remote.BasicAuth != nil {
			credentials, err := loadBasicAuthSecret(remote.BasicAuth, SecretsInPromNS)
			if err != nil {
				return nil, fmt.Errorf("could not generate basicAuth for remote_read config %d. %s", i, err)
			}
			secrets[fmt.Sprintf("remoteRead/%d", i)] = credentials
		}
	}

	for i, remote := range remoteWrites {
		if remote.BasicAuth != nil {
			credentials, err := loadBasicAuthSecret(remote.BasicAuth, SecretsInPromNS)
			if err != nil {
				return nil, fmt.Errorf("could not generate basicAuth for remote_write config %d. %s", i, err)
			}
			secrets[fmt.Sprintf("remoteWrite/%d", i)] = credentials
		}
	}

	// load apiserver basic auth secret
	if apiserverConfig != nil && apiserverConfig.BasicAuth != nil {
		credentials, err := loadBasicAuthSecret(apiserverConfig.BasicAuth, SecretsInPromNS)
		if err != nil {
			return nil, fmt.Errorf("could not generate basicAuth for apiserver config. %s", err)
		}
		secrets["apiserver"] = credentials
	}

	return secrets, nil

}

func (c *Operator) createOrUpdateConfigurationSecret(p *monitoringv1.Prometheus, ruleConfigMapNames []string) error {
	smons, err := c.selectServiceMonitors(p)
	if err != nil {
		return errors.Wrap(err, "selecting ServiceMonitors failed")
	}

	sClient := c.kclient.CoreV1().Secrets(p.Namespace)
	SecretsInPromNS, err := sClient.List(metav1.ListOptions{})
	if err != nil {
		return err
	}

	basicAuthSecrets, err := c.loadBasicAuthSecrets(smons, p.Spec.RemoteRead, p.Spec.RemoteWrite, p.Spec.APIServerConfig, SecretsInPromNS)
	if err != nil {
		return err
	}

	additionalScrapeConfigs, err := loadAdditionalScrapeConfigsSecret(p.Spec.AdditionalScrapeConfigs, SecretsInPromNS)
	if err != nil {
		return errors.Wrap(err, "loading additional scrape configs from Secret failed")
	}
	additionalAlertManagerConfigs, err := loadAdditionalScrapeConfigsSecret(p.Spec.AdditionalAlertManagerConfigs, SecretsInPromNS)
	if err != nil {
		return errors.Wrap(err, "loading additional alert manager configs from Secret failed")
	}

	// Update secret based on the most recent configuration.
	conf, err := c.configGenerator.generateConfig(
		p,
		smons,
		basicAuthSecrets,
		additionalScrapeConfigs,
		additionalAlertManagerConfigs,
		ruleConfigMapNames,
	)
	if err != nil {
		return errors.Wrap(err, "generating config failed")
	}

	s := makeConfigSecret(p, c.config)
	s.ObjectMeta.Annotations = map[string]string{
		"generated": "true",
	}
	s.Data[configFilename] = []byte(conf)

	curSecret, err := sClient.Get(s.Name, metav1.GetOptions{})
	if apierrors.IsNotFound(err) {
		level.Debug(c.logger).Log("msg", "creating configuration")
		_, err = sClient.Create(s)
		return err
	}

	var (
		generatedConf             = s.Data[configFilename]
		curConfig, curConfigFound = curSecret.Data[configFilename]
	)
	if curConfigFound {
		if bytes.Equal(curConfig, generatedConf) {
			level.Debug(c.logger).Log("msg", "updating Prometheus configuration secret skipped, no configuration change")
			return nil
		}
		level.Debug(c.logger).Log("msg", "current Prometheus configuration has changed")
	} else {
		level.Debug(c.logger).Log("msg", "no current Prometheus configuration secret found", "currentConfigFound", curConfigFound)
	}

	level.Debug(c.logger).Log("msg", "updating Prometheus configuration secret")
	_, err = sClient.Update(s)
	return err
}

func (c *Operator) selectServiceMonitors(p *monitoringv1.Prometheus) (map[string]*monitoringv1.ServiceMonitor, error) {
	namespaces := []string{}
	// Selectors might overlap. Deduplicate them along the keyFunc.
	res := make(map[string]*monitoringv1.ServiceMonitor)

	servMonSelector, err := metav1.LabelSelectorAsSelector(p.Spec.ServiceMonitorSelector)
	if err != nil {
		return nil, err
	}

	// If 'ServiceMonitorNamespaceSelector' is nil only check own namespace.
	if p.Spec.ServiceMonitorNamespaceSelector == nil {
		namespaces = append(namespaces, p.Namespace)
	} else {
		servMonNSSelector, err := metav1.LabelSelectorAsSelector(p.Spec.ServiceMonitorNamespaceSelector)
		if err != nil {
			return nil, err
		}

		namespaces, err = c.listMatchingNamespaces(servMonNSSelector)
		if err != nil {
			return nil, err
		}
	}

	level.Debug(c.logger).Log("msg", "filtering namespaces to select ServiceMonitors from", "namespaces", strings.Join(namespaces, ","), "namespace", p.Namespace, "prometheus", p.Name)

	for _, ns := range namespaces {
		cache.ListAllByNamespace(c.smonInf.GetIndexer(), ns, servMonSelector, func(obj interface{}) {
			k, ok := c.keyFunc(obj)
			if ok {
				res[k] = obj.(*monitoringv1.ServiceMonitor)
			}
		})
	}

	serviceMonitors := []string{}
	for k := range res {
		serviceMonitors = append(serviceMonitors, k)
	}
	level.Debug(c.logger).Log("msg", "selected ServiceMonitors", "servicemonitors", strings.Join(serviceMonitors, ","), "namespace", p.Namespace, "prometheus", p.Name)

	return res, nil
}

// listMatchingNamespaces lists all the namespaces that match the provided
// selector.
func (c *Operator) listMatchingNamespaces(selector labels.Selector) ([]string, error) {
	var ns []string
	err := cache.ListAll(c.nsInf.GetStore(), selector, func(obj interface{}) {
		ns = append(ns, obj.(*v1.Namespace).Name)
	})
	if err != nil {
		return nil, errors.Wrap(err, "failed to list namespaces")
	}
	return ns, nil
}

func (c *Operator) createCRDs() error {
	crds := []*extensionsobj.CustomResourceDefinition{
		k8sutil.NewCustomResourceDefinition(c.config.CrdKinds.Prometheus, c.config.CrdGroup, c.config.Labels.LabelsMap, c.config.EnableValidation),
		k8sutil.NewCustomResourceDefinition(c.config.CrdKinds.ServiceMonitor, c.config.CrdGroup, c.config.Labels.LabelsMap, c.config.EnableValidation),
		k8sutil.NewCustomResourceDefinition(c.config.CrdKinds.PrometheusRule, c.config.CrdGroup, c.config.Labels.LabelsMap, c.config.EnableValidation),
	}

	crdClient := c.crdclient.ApiextensionsV1beta1().CustomResourceDefinitions()

	for _, crd := range crds {
		oldCRD, err := crdClient.Get(crd.Name, metav1.GetOptions{})
		if err != nil && !apierrors.IsNotFound(err) {
			return errors.Wrapf(err, "getting CRD: %s", crd.Spec.Names.Kind)
		}
		if apierrors.IsNotFound(err) {
			if _, err := crdClient.Create(crd); err != nil {
				return errors.Wrapf(err, "creating CRD: %s", crd.Spec.Names.Kind)
			}
			level.Info(c.logger).Log("msg", "CRD created", "crd", crd.Spec.Names.Kind)
		}
		if err == nil {
			crd.ResourceVersion = oldCRD.ResourceVersion
			if _, err := crdClient.Update(crd); err != nil {
				return errors.Wrapf(err, "creating CRD: %s", crd.Spec.Names.Kind)
			}
			level.Info(c.logger).Log("msg", "CRD updated", "crd", crd.Spec.Names.Kind)
		}
	}

	crdListFuncs := []struct {
		name     string
		listFunc func(opts metav1.ListOptions) (runtime.Object, error)
	}{
		{
			"Prometheus",
			listwatch.MultiNamespaceListerWatcher(c.config.Namespaces, func(namespace string) cache.ListerWatcher {
				return &cache.ListWatch{ListFunc: c.mclient.MonitoringV1().Prometheuses(namespace).List}
			}).List,
		},
		{
			"ServiceMonitor",
			listwatch.MultiNamespaceListerWatcher(c.config.Namespaces, func(namespace string) cache.ListerWatcher {
				return &cache.ListWatch{ListFunc: c.mclient.MonitoringV1().ServiceMonitors(namespace).List}
			}).List,
		},
		{
			"PrometheusRule",
			listwatch.MultiNamespaceListerWatcher(c.config.Namespaces, func(namespace string) cache.ListerWatcher {
				return &cache.ListWatch{ListFunc: c.mclient.MonitoringV1().PrometheusRules(namespace).List}
			}).List,
		},
	}

	for _, crdListFunc := range crdListFuncs {
		err := k8sutil.WaitForCRDReady(crdListFunc.listFunc)
		if err != nil {
			return errors.Wrapf(err, "waiting for %v crd failed", crdListFunc.name)
		}
	}

	return nil
}<|MERGE_RESOLUTION|>--- conflicted
+++ resolved
@@ -72,20 +72,12 @@
 
 	statefulsetErrors prometheus.Counter
 
-<<<<<<< HEAD
-	// triggerByCounterVec is a set of counters keeping track of the amount of
-	// times Prometheus Operator was triggered to reconcile its created objects. It
-	// is split in the dimensions of Kubernetes objects and corresponding actions
-	// (add, delete, update).
-	triggerByCounterVec     *prometheus.CounterVec
-	nodeAddressLookupErrors prometheus.Counter
-=======
 	// triggerByCounterVec is a set of counters keeping track of the amount
 	// of times Prometheus Operator was triggered to reconcile its created
 	// objects. It is split in the dimensions of Kubernetes objects and
 	// corresponding actions (add, delete, update).
-	triggerByCounterVec *prometheus.CounterVec
->>>>>>> 90d60935
+	triggerByCounterVec     *prometheus.CounterVec
+	nodeAddressLookupErrors prometheus.Counter
 
 	host                   string
 	kubeletObjectName      string
