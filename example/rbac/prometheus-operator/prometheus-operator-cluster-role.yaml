apiVersion: rbac.authorization.k8s.io/v1
kind: ClusterRole
metadata:
  labels:
    app.kubernetes.io/component: controller
    app.kubernetes.io/name: prometheus-operator
<<<<<<< HEAD
    app.kubernetes.io/version: v0.35.1
=======
    app.kubernetes.io/version: v0.36.0
>>>>>>> 89f35ef2
  name: prometheus-operator
rules:
- apiGroups:
  - apiextensions.k8s.io
  resources:
  - customresourcedefinitions
  verbs:
  - create
- apiGroups:
  - apiextensions.k8s.io
  resourceNames:
  - alertmanagers.monitoring.coreos.com
  - podmonitors.monitoring.coreos.com
  - prometheuses.monitoring.coreos.com
  - prometheusrules.monitoring.coreos.com
  - servicemonitors.monitoring.coreos.com
<<<<<<< HEAD
=======
  - thanosrulers.monitoring.coreos.com
>>>>>>> 89f35ef2
  resources:
  - customresourcedefinitions
  verbs:
  - get
  - update
- apiGroups:
  - monitoring.coreos.com
  resources:
  - alertmanagers
  - alertmanagers/finalizers
  - prometheuses
  - prometheuses/finalizers
  - thanosrulers
  - thanosrulers/finalizers
  - servicemonitors
  - podmonitors
  - prometheusrules
  verbs:
  - '*'
- apiGroups:
  - apps
  resources:
  - statefulsets
  verbs:
  - '*'
- apiGroups:
  - ""
  resources:
  - configmaps
  - secrets
  verbs:
  - '*'
- apiGroups:
  - ""
  resources:
  - pods
  verbs:
  - list
  - delete
- apiGroups:
  - ""
  resources:
  - services
  - services/finalizers
  - endpoints
  verbs:
  - get
  - create
  - update
  - delete
- apiGroups:
  - ""
  resources:
  - nodes
  verbs:
  - list
  - watch
- apiGroups:
  - ""
  resources:
  - namespaces
  verbs:
  - get
  - list
  - watch<|MERGE_RESOLUTION|>--- conflicted
+++ resolved
@@ -4,11 +4,7 @@
   labels:
     app.kubernetes.io/component: controller
     app.kubernetes.io/name: prometheus-operator
-<<<<<<< HEAD
-    app.kubernetes.io/version: v0.35.1
-=======
     app.kubernetes.io/version: v0.36.0
->>>>>>> 89f35ef2
   name: prometheus-operator
 rules:
 - apiGroups:
@@ -25,10 +21,7 @@
   - prometheuses.monitoring.coreos.com
   - prometheusrules.monitoring.coreos.com
   - servicemonitors.monitoring.coreos.com
-<<<<<<< HEAD
-=======
   - thanosrulers.monitoring.coreos.com
->>>>>>> 89f35ef2
   resources:
   - customresourcedefinitions
   verbs:
